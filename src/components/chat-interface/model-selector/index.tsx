"use client";

import LLMIcon from "@/components/icons/svg/LLMIcon.svg";
import {
  Command,
  CommandGroup,
  CommandItem,
  CommandList,
} from "@/components/ui/command";
import {
<<<<<<< HEAD
  Popover,
  PopoverContent,
  PopoverTrigger,
} from "@/components/ui/popover";
import { ALL_MODEL_NAMES, ALL_MODELS } from "@/constants";
import { cn } from "@/lib/utils";
import { CustomModelConfig } from "@/types";
import { CaretSortIcon, GearIcon } from "@radix-ui/react-icons";
import { Check } from "lucide-react";
import NextImage from "next/image";
import { useCallback, useState } from "react";
=======
  ALL_MODEL_NAMES,
  ANTHROPIC_MODELS,
  OPENAI_MODELS,
  FIREWORKS_MODELS,
  GEMINI_MODELS,
  LS_HAS_SEEN_MODEL_DROPDOWN_ALERT,
  AZURE_MODELS,
  OLLAMA_MODELS,
} from "@/constants";
import { Dispatch, SetStateAction, useState } from "react";
>>>>>>> 54160175
import { AlertNewModelSelectorFeature } from "./alert-new-model-selector";
import { ModelConfigPanel } from "./model-config-pannel";
import { IsNewBadge } from "./new-badge";

<<<<<<< HEAD
=======
const allModels = [
  ...ANTHROPIC_MODELS,
  ...OPENAI_MODELS,
  ...FIREWORKS_MODELS,
  ...GEMINI_MODELS,
  ...AZURE_MODELS,
  ...OLLAMA_MODELS,
];

const modelNameToLabel = (modelName: ALL_MODEL_NAMES) => {
  const model = allModels.find((m) => m.name === modelName);
  return model?.label ?? modelName;
};

>>>>>>> 54160175
interface ModelSelectorProps {
  modelName: ALL_MODEL_NAMES;
  setModelName: (name: ALL_MODEL_NAMES) => void;
  chatStarted: boolean;
  modelConfig: CustomModelConfig;
  setModelConfig: (
    modelName: ALL_MODEL_NAMES,
    config: CustomModelConfig
  ) => void;
  modelConfigs: Record<string, CustomModelConfig>;
}

export default function ModelSelector({
  chatStarted,
  modelName,
  setModelConfig,
  setModelName,
  modelConfigs,
}: ModelSelectorProps) {
  const [showAlert, setShowAlert] = useState(false);
  const [open, setOpen] = useState(false);
  const [openConfigModelId, setOpenConfigModelId] =
    useState<ALL_MODEL_NAMES | null>(null);

  const handleModelChange = useCallback(
    async (newModel: ALL_MODEL_NAMES) => {
      setModelName(newModel);
      setOpen(false);
    },
    [setModelName]
  );

  const allAllowedModels = ALL_MODELS.filter((model) => {
    if (
      model.name.includes("fireworks/") &&
      process.env.NEXT_PUBLIC_FIREWORKS_ENABLED === "false"
    ) {
      return false;
    }
    if (
      model.name.includes("claude-") &&
      process.env.NEXT_PUBLIC_ANTHROPIC_ENABLED === "false"
    ) {
      return false;
    }
    if (
      model.name.includes("gpt-") &&
      process.env.NEXT_PUBLIC_OPENAI_ENABLED === "false"
    ) {
      return false;
    }
    if (
      model.name.includes("azure/") &&
      process.env.NEXT_PUBLIC_AZURE_ENABLED === "false"
    ) {
      return false;
    }
    if (
      model.name.includes("gemini-") &&
      process.env.NEXT_PUBLIC_GEMINI_ENABLED === "false"
    ) {
      return false;
    }
    if (
      model.name.includes("ollama-") &&
      process.env.NEXT_PUBLIC_OLLAMA_ENABLED === "false"
    ) {
      return false;
    }

    // By default, return true if the environment variable is not set or is set to true
    return true;
  });

  const selectedModelLabel =
    ALL_MODELS.find((m) => m.name === modelName)?.label || modelName;
  const isSelectedModelNew = ALL_MODELS.some(
    (m) => m.name === modelName && m.isNew
  );

  return (
    <div className="relative">
      <Popover open={open} onOpenChange={setOpen}>
        <PopoverTrigger
          className="min-w-[180px] w-[250px] bg-transparent shadow-none focus:outline-none cursor-pointer hover:bg-gray-100 rounded transition-colors border-none text-gray-600 h-9 px-3 py-2 text-sm focus:ring-1 focus:ring-ring"
          asChild
        >
          <div className="flex items-center pr-2 truncate">
            <NextImage
              alt="Model icon"
              src={LLMIcon}
              width={14}
              height={14}
              className="mr-2"
            />
            <span className="flex flex-row items-center justify-start gap-2">
              {selectedModelLabel}
              {isSelectedModelNew && <IsNewBadge />}
            </span>
            <CaretSortIcon className="size-4 opacity-50 ml-auto" />
          </div>
        </PopoverTrigger>
        <PopoverContent className="min-w-[180px] w-[280px] p-0">
          <Command>
            <CommandList>
              {allAllowedModels.map((model) => {
                const config =
                  modelConfigs[model.name] ||
                  modelConfigs[model.name.replace("azure/", "")];

                return (
                  <CommandGroup key={model.name} className="w-full">
                    <CommandItem
                      value={model.name}
                      onSelect={handleModelChange}
                      className="flex items-center"
                    >
                      <Check
                        className={cn(
                          "mr-1 size-4",
                          modelName === model.name ? "opacity-100" : "opacity-0"
                        )}
                      />
                      <span className="flex flex-row w-full items-center justify-start gap-2">
                        {model.label}
                        {model.isNew && <IsNewBadge />}
                      </span>

                      {openConfigModelId === model.name ? (
                        <ModelConfigPanel
                          model={model}
                          modelConfig={config}
                          isOpen={true}
                          onOpenChange={(open) =>
                            setOpenConfigModelId(open ? model.name : null)
                          }
                          onClick={(e) => e.stopPropagation()}
                          setModelConfig={setModelConfig}
                        />
                      ) : (
                        <button
                          className="ml-auto flex-shrink-0 flex size-6 items-center justify-center focus:outline-none focus:ring-0"
                          onClick={(e) => {
                            e.stopPropagation();
                            setOpenConfigModelId(model.name);
                          }}
                        >
                          <GearIcon className="size-4" />
                        </button>
                      )}
                    </CommandItem>
                  </CommandGroup>
                );
              })}
            </CommandList>
          </Command>
        </PopoverContent>
      </Popover>
      <div className="absolute top-full -left-10 pt-2 w-max min-w-full">
        <AlertNewModelSelectorFeature
          showAlert={showAlert}
          setShowAlert={setShowAlert}
          chatStarted={chatStarted}
        />
      </div>
    </div>
  );
}<|MERGE_RESOLUTION|>--- conflicted
+++ resolved
@@ -8,19 +8,6 @@
   CommandList,
 } from "@/components/ui/command";
 import {
-<<<<<<< HEAD
-  Popover,
-  PopoverContent,
-  PopoverTrigger,
-} from "@/components/ui/popover";
-import { ALL_MODEL_NAMES, ALL_MODELS } from "@/constants";
-import { cn } from "@/lib/utils";
-import { CustomModelConfig } from "@/types";
-import { CaretSortIcon, GearIcon } from "@radix-ui/react-icons";
-import { Check } from "lucide-react";
-import NextImage from "next/image";
-import { useCallback, useState } from "react";
-=======
   ALL_MODEL_NAMES,
   ANTHROPIC_MODELS,
   OPENAI_MODELS,
@@ -31,13 +18,10 @@
   OLLAMA_MODELS,
 } from "@/constants";
 import { Dispatch, SetStateAction, useState } from "react";
->>>>>>> 54160175
 import { AlertNewModelSelectorFeature } from "./alert-new-model-selector";
 import { ModelConfigPanel } from "./model-config-pannel";
 import { IsNewBadge } from "./new-badge";
 
-<<<<<<< HEAD
-=======
 const allModels = [
   ...ANTHROPIC_MODELS,
   ...OPENAI_MODELS,
@@ -52,7 +36,6 @@
   return model?.label ?? modelName;
 };
 
->>>>>>> 54160175
 interface ModelSelectorProps {
   modelName: ALL_MODEL_NAMES;
   setModelName: (name: ALL_MODEL_NAMES) => void;
