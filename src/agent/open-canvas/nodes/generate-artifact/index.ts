--- conflicted
+++ resolved
@@ -1,16 +1,16 @@
+import {
+  getFormattedReflections,
+  getModelConfig,
+  getModelFromConfig,
+  optionallyGetSystemPromptFromConfig,
+} from "@/agent/utils";
+import { ArtifactV3 } from "@/types";
+import { LangGraphRunnableConfig } from "@langchain/langgraph";
 import {
   OpenCanvasGraphAnnotation,
   OpenCanvasGraphReturnType,
 } from "../../state";
-import { LangGraphRunnableConfig } from "@langchain/langgraph";
-import {
-  getFormattedReflections,
-  getModelFromConfig,
-  getModelConfig,
-  optionallyGetSystemPromptFromConfig,
-} from "@/agent/utils";
 import { ARTIFACT_TOOL_SCHEMA } from "./schemas";
-import { ArtifactV3 } from "@/types";
 import { createArtifactContent, formatNewArtifactPrompt } from "./utils";
 
 /**
@@ -20,15 +20,10 @@
   state: typeof OpenCanvasGraphAnnotation.State,
   config: LangGraphRunnableConfig
 ): Promise<OpenCanvasGraphReturnType> => {
-<<<<<<< HEAD
-  const { modelName } = getModelNameAndProviderFromConfig(config);
-  const smallModel = await getModelFromConfig(config);
-=======
   const { modelName } = getModelConfig(config);
   const smallModel = await getModelFromConfig(config, {
     temperature: 0.5,
   });
->>>>>>> 70f3e26e
 
   const modelWithArtifactTool = smallModel.bindTools(
     [
